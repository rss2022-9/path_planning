#!/usr/bin/env python

import rospy
import numpy as np
import tf
from geometry_msgs.msg import PoseStamped, PoseArray, Point
from visualization_msgs.msg import Marker
from nav_msgs.msg import Odometry, OccupancyGrid
import rospkg
import time, os
from utils import LineTrajectory
from numpy import inf
import math

class PathPlan(object):
    """ Listens for goal pose published by RViz and uses it to plan a path from
    current car pose.
    """
    def __init__(self):
        self.odom_topic = rospy.get_param("~odom_topic")
        self.map_sub = rospy.Subscriber("/map", OccupancyGrid, self.map_cb)
        self.trajectory = LineTrajectory("/planned_trajectory")
        self.goal_sub = rospy.Subscriber("/move_base_simple/goal", PoseStamped, self.goal_cb, queue_size=10)
        self.traj_pub = rospy.Publisher("/trajectory/current", PoseArray, queue_size=10)
        self.odom_sub = rospy.Subscriber(self.odom_topic, Odometry, self.odom_cb)

        self.algorithm = "A_star" # which search algorithm to use "A_star" and "RRT"

<<<<<<< HEAD
        self.box_size = 4 # Determines how granular to discretize the data, A* default = 10
=======
        self.box_size = 5 # Determines how granular to discretize the data, A* default = 5
>>>>>>> 166eaec3
        self.occupied_threshold = 3 #Probability threshold to call a grid space occupied (0 to 100)
        self.padding_size = 4 #Amount of padding to add to walls when path planning (Max Value = 6 for Stata Basement)

        # parameters for RRT
        self.max_distance = 20   # max distance from new node to old node, unit in pixel
        self.car_to_pixel = 1     # car width in pixel unit, used for collision detection
        self.target_range = 5     # close in L1 norm of the target, then finish RRT

        self.map_ready = False
        self.start_ready = False
        self.goal_ready = False

        self.map_width = None
        self.map_height = None
        self.map_resolution = None
        self.map_data = None
        self.dmap_width = None # width of discretized map
        self.dmap_height= None # height of discretized map

        self.start_point = None
        self.goal_point = None


    def map_cb(self, msg):
        #Extract all the info from the map message
        self.map_width = msg.info.width
        self.map_height = msg.info.height
        self.map_resolution = msg.info.resolution
        self.map_orientation = msg.info.origin.orientation #Quaternion
        self.map_position = msg.info.origin.position #Point

        #Discretize the map
        self.map_data = self.discretize_map(self.map_height, self.map_width, np.array(msg.data))
        self.dmap_height, self.dmap_width = self.map_data.shape

        #Signal that the map has been loaded
        self.map_ready = True
        rospy.loginfo("Map Loaded")

    def discretize_map(self, height, width, data):
        #Turn the data into a 2D grid
        map_2d = data.reshape((height, width))
        
        # #Add a boundary to the map walls
        map_2d_copy = map_2d.copy()
        for row in range(self.padding_size, self.map_height - self.padding_size):
            for col in range(self.padding_size, self.map_width - self.padding_size):
                if map_2d_copy[row, col] > self.occupied_threshold:
                    for i in range(-self.padding_size, self.padding_size + 1):
                        for j in range(-self.padding_size, self.padding_size + 1):
                            map_2d[row + i, col + j] = 100
        
        #Replace all unknown grid spaces as fully occupied
        map_2d[map_2d == -1] = 100

        #Iterate through every nth row and nth column
        discretized_map_2d = np.zeros((height//self.box_size, width//self.box_size))
        for row in range(0, height-self.box_size+1, self.box_size):
            for col in range(0, width-self.box_size+1, self.box_size):
                #Take the average of each box_size by box_size square and make that the new value
                avg = np.average(map_2d[row:row + self.box_size, col:col + self.box_size])
                discretized_map_2d[row//self.box_size, col//self.box_size] = avg
        
        #Note: For Stata Basement, the rows are from bottom to top (index 0 = bottom of map) because the
        #orientation of the map's origin is rotated 180 degrees over the z-axis. This should resolve
        #itself when transforming the map frame
        return discretized_map_2d

    def odom_cb(self, msg):
        if self.map_ready:
            #Get the x and y position of the car from the odometry
            start_x = msg.pose.pose.position.x
            start_y = msg.pose.pose.position.y
            self.start_point = np.array([start_x, start_y])

            #Signal that the start position has been loaded
            self.start_ready = True

            #Attempt to plan a path
            self.plan_path(self.start_point, self.goal_point, self.map_data)


    def goal_cb(self, msg):
        if self.map_ready:
            #Get the x and y position of the goal from the 2D Nav Goal
            goal_x = msg.pose.position.x
            goal_y = msg.pose.position.y
            self.goal_point = np.array([goal_x, goal_y])

            #Signal that the goal position has been loaded
            self.goal_ready = True
            rospy.loginfo("Goal point set")

            #Attempt to plan a path
            self.plan_path(self.start_point, self.goal_point, self.map_data)


    def plan_path(self, start_point, goal_point, map):
        if self.map_ready and self.start_ready and self.goal_ready:
            #Convert the start and goal point into their discretized coordinates
            discretized_start = self.xy_to_discretized(start_point)
            discretized_goal = self.xy_to_discretized(goal_point)

            #Run search algorithm using the discretized start and goal
            rospy.loginfo(self.algorithm + " is starting planning")
            if self.algorithm is "RRT":
                uv_path = self.RRT_search(discretized_start, discretized_goal)
            else:
                uv_path = self.A_star(discretized_start, discretized_goal)

            if uv_path is not None:
                #Convert path from (u,v) pixels to (x,y) coordinates in the map frame
                xy_path = []
                for coord in uv_path:
                    xy_coord = self.discretized_to_xy(coord)
                    xy_path.append(xy_coord)

                    point = Point()
                    point.x = xy_coord[0]
                    point.y = xy_coord[1]
                    self.trajectory.addPoint(point)

                # publish trajectory
                self.traj_pub.publish(self.trajectory.toPoseArray())

                # visualize trajectory Markers
                self.trajectory.publish_viz()

                #Wait for a new goal position to be set
                self.goal_ready = False
            else:
                rospy.loginfo("No path found")

    def xy_to_discretized(self, coord):
        #Get the rotation matrix from the map frame to the image frame
        rot_mat = tf.transformations.quaternion_matrix([self.map_orientation.x, self.map_orientation.y, self.map_orientation.z, self.map_orientation.w])
        rot_mat = np.array([[rot_mat[0,0], rot_mat[0,1]], [rot_mat[1,0], rot_mat[1,1]]])

        #Transform the coordinate from the map frame to the image frame
        pixel = (np.dot(rot_mat, coord) + np.array([self.map_position.x, self.map_position.y])) / self.map_resolution

        #Scale the pixel to its corresponding location in our discrete grid space (and flip x and y)
        discretized = (int(pixel[1]//self.box_size), int(pixel[0]//self.box_size))

        return discretized

    def discretized_to_xy(self, coord):
        #Get the rotation matrix from the image frame to the map frame
        quat_inverse = tf.transformations.quaternion_inverse([self.map_orientation.x, self.map_orientation.y, self.map_orientation.z, self.map_orientation.w])
        rot_mat = tf.transformations.quaternion_matrix(quat_inverse)
        rot_mat = np.array([[rot_mat[0,0], rot_mat[0,1]], [rot_mat[1,0], rot_mat[1,1]]])

        #Get the xy value of the given coordinate
        xy_untranslated = np.array([coord[1], coord[0]]) * self.box_size * self.map_resolution

        #Translate and rotate the xy coordinate into the map frame
        xy_translated = xy_untranslated - np.array([self.map_position.x, self.map_position.y])
        xy = np.dot(rot_mat, xy_translated)

        return tuple(xy)

    def A_star(self, start, goal):
        #Heuristic function based on the straight line distance from start to goal
        heuristic_func = lambda start, goal: math.sqrt((start[0] - goal[0])**2 + (start[1] - goal[1])**2)
        #Cost function of 1 to move to an unoccupied cell, infinity to moved to an occupied one
        cost_func = lambda node1, node2: heuristic_func(node1, node2) if self.map_data[node2[0],node2[1]] < self.occupied_threshold else np.inf
        
        open = {start} #Set of nodes discovered so far
        segments = {} #Map of nodes to the prior node they were found by (used for path reconstruction)
        cost = {start: 0} #Cost of the path to each node so far
        score = {start: heuristic_func(start, goal)} #Cost of the path to each node + heuristic for remaining distance

        while open:
            #Get the min score node
            curr = min(open, key=score.get)

            #If the node is the goal node, reconstruct the path
            if curr == goal:
                return self.get_A_star_path(segments, curr)

            #Explore the neighbors of the current node
            open.remove(curr)
            for node in self.get_neighbors(curr):
                node = tuple(node)
                #If the path to this node is min cost so far, record it
                temp_cost = cost.get(curr, np.inf) + cost_func(curr, node)
                if temp_cost < cost.get(node, np.inf):
                    segments[node] = curr
                    cost[node] = temp_cost
                    score[node] = temp_cost + heuristic_func(node, goal)
                    if node not in open:
                        open.add(node)
    
    def get_neighbors(self, node):
        #Add the 8 adjacent cells (vertical, horizontal, and diagonal) to the set of neighbors
        neighbors = np.array([
            (node[0]+1, node[1]+1),
            (node[0]+1, node[1]),
            (node[0]+1, node[1]-1),
            (node[0], node[1]+1),
            (node[0], node[1]-1),
            (node[0]-1, node[1]+1),
            (node[0]-1, node[1]),
            (node[0]-1, node[1]-1)])
        
        #Filter any neighbors that are out of the map
        neighbors = neighbors[neighbors[:,0] >= 0]
        neighbors = neighbors[neighbors[:,0] < self.map_height]
        neighbors = neighbors[neighbors[:,1] >= 0]
        neighbors = neighbors[neighbors[:,1] < self.map_width]

        return neighbors

    def get_A_star_path(self, segments, node):
        path = [node]
        while node in segments.keys():
            node = segments[node]
            path.append(node)
        path.reverse()
        return path

    def RRT_search(self, start, goal):

        tree_pos = []      # position of each leaf 
        tree_parent = []   # parent of each leaf
        tree = {"pos":tree_pos, "parent":tree_parent}
        start = np.array(start)
        goal = np.array(goal)
        tree_pos.append(start)
        tree_parent.append(-1)
        
        while True:
            x_rand  = self.rand_sample()                    # randomly sample new point
            nearest = self.find_nearest_leaf(x_rand, tree_pos)  # find the nearest leaf(index) to sampled point
            if nearest == -1:
                continue
            leaf_new = self.steer(x_rand, tree_pos[nearest], self.max_distance)      # setup new leaf pos, we don't want to go too far and have the obstacle. Also possible to include dynamic?

            if self.obstacle_free(tree_pos[nearest], leaf_new):
                tree_pos.append(leaf_new)
                tree_parent.append(nearest)
                diff = leaf_new-goal
                self.trajectory.publish_RRT_edge(leaf_new, tree_pos[nearest])
                if diff.dot(diff) < self.target_range**2:
                    return self.get_RRT_path(tree)
 
    def rand_sample(self):
        # randomly sample point in the map
        # TODO: setup voronoi bias in the future
        while True:
            col = np.random.random_sample()*(self.dmap_width-1)  # col
            row = np.random.random_sample()*(self.dmap_height-1) # row
            col = int(np.round(col))
            row = int(np.round(row))
            if self.map_data[row, col] >= 0 and self.map_data[row,col] < self.occupied_threshold:  # grid is defined and unoccupied
                return np.array([row, col])

    def find_nearest_leaf(self, x_rand, tree_pos):

        diff = x_rand - np.array(tree_pos)
        square = diff*diff  # element multiplication
        square_distance = np.sum(square, axis=1)
        min_val = np.min(square_distance)
        if min_val > 4:                          # avoid sample point overlaps, discretized map, at least two step forward
            min_ind = np.where(square_distance==min_val)
            # rospy.loginfo(min_ind)
            return min_ind[0][-1]                # prefer to newest point
        else:
            return -1
        # nearest = -1
        # dist    = 0
        # min_dist= np.inf

        # for leaf in tree_pos:
        #     rospy.loginfo(leaf)
        #     dist = leaf - x_rand  # delta
        #     dist = dist.dot(dist)    # distance square
        #     if dist<min_dist and dist>4:  # avoid sample point overlaps, discretized map, at least two step forward
        #         min_dist = dist
        #         nearest = tree_pos.index(leaf)

        # # assert nearest > 0, "fail to find nearest leaf"
        # rospy.loginfo(nearest)
        # return nearest

    def steer(self, x_rand, leaf_nearest, delta):
        # x_rand and leaf_nearest decide direction of vector, delta is the norm
        # TODO: include dynamics, making traj smoother
        diff = x_rand - leaf_nearest
        if diff.dot(diff) < self.max_distance**2:
            return x_rand
        direction = diff / np.sqrt(diff.dot(diff))  # normalization
        x_new = np.round(leaf_nearest + delta*direction)
        return x_new.astype(int)

    def obstacle_free(self, pointA, pointB):
        """
        check if there is an obstacle between A and B"""
        # TODO: current version is very conservative using box of A-B as constraint (similar to AABB algorithm)
        x_min = pointA[0] if pointA[0] < pointB[0] else pointB[0]
        x_max = pointA[0] if pointA[0] > pointB[0] else pointB[0]
        y_min = pointA[1] if pointA[1] < pointB[1] else pointB[1]
        y_max = pointA[1] if pointA[1] > pointB[1] else pointB[1]
        x_min = int(np.round(x_min))
        x_max = int(np.round(x_max))+1
        y_min = int(np.round(y_min))
        y_max = int(np.round(y_max))+1
        rectangle = self.map_data[x_min:x_max, y_min:y_max]
        # rospy.loginfo(rectangle.shape)
        if np.max(rectangle) > self.occupied_threshold or np.min(rectangle) < 0:  # ocupied or undefined
            return False
        else:
            return True

    def get_RRT_path(self, tree):
        path = []
        pos = tree["pos"]
        parent = tree["parent"]
        index = len(parent) - 1  # start from the goal

        while index != -1:          # end when meeting first node
            path.append(pos[index])
            index = parent[index]   # parent index
        path.reverse()
        return path

if __name__=="__main__":
    rospy.init_node("path_planning")
    pf = PathPlan()
    rospy.spin()<|MERGE_RESOLUTION|>--- conflicted
+++ resolved
@@ -26,11 +26,7 @@
 
         self.algorithm = "A_star" # which search algorithm to use "A_star" and "RRT"
 
-<<<<<<< HEAD
         self.box_size = 4 # Determines how granular to discretize the data, A* default = 10
-=======
-        self.box_size = 5 # Determines how granular to discretize the data, A* default = 5
->>>>>>> 166eaec3
         self.occupied_threshold = 3 #Probability threshold to call a grid space occupied (0 to 100)
         self.padding_size = 4 #Amount of padding to add to walls when path planning (Max Value = 6 for Stata Basement)
 
